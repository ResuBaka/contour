--- conflicted
+++ resolved
@@ -108,7 +108,6 @@
         cyan:    '#3971ed'
         white:   '#ffffff'
 
-<<<<<<< HEAD
 input_mapping:
     - { mods: [Control],        key: Divide,        action: SendChars, chars: "echo \"Hello, World\"" }
     - { mods: [Alt],            key: H,             action: SendChars, chars: "\"Hello, World\"" }
@@ -129,27 +128,6 @@
     - { mods: [Control],        key: Home,          action: ScrollToTop }
     - { mods: [Control],        key: End,           action: ScrollToBottom }
 ```
-=======
-## Keyboard Bindings
-
-| Shortcut                          | Action                 |
-|-----------------------------------|------------------------|
-| <kbd>Control</kbd>+<kbd>Shift</kbd>+<kbd>=</kbd>      | Increase font size     |
-| <kbd>Control</kbd>+<kbd>Shift</kbd>+<kbd>-</kbd>      | Decrease font size     |
-| <kbd>Alt</kbd>+<kbd>Enter</kbd>  | Toggle fullscreen mode |
-| <kbd>Control</kbd>+<kbd>Mouse Wheel Up</kbd> | Increases font size |
-| <kbd>Control</kbd>+<kbd>Mouse Wheel Down</kbd> | Decreases font size |
-| <kbd>Alt</kbd>+<kbd>Mouse Wheel Up</kbd> | Increases background opacity |
-| <kbd>Alt</kbd>+<kbd>Mouse Wheel Down</kbd> | Decreases background opacity |
-|                  <kbd>Mouse Wheel Up</kbd> | Scroll history up |
-|                  <kbd>Mouse Wheel Down</kbd> | Scroll history down |
-| <kbd>Shift</kbd>+<kbd>Mouse Wheel Up</kbd> | Scroll history up by half a page |
-| <kbd>Shift</kbd>+<kbd>Mouse Wheel Down</kbd> | Scroll history down by half a page |
-| <kbd>Shift</kbd>+<kbd>PageUp</kbd> | Scroll history up by half a page |
-| <kbd>Shift</kbd>+<kbd>PageDown</kbd> | Scroll history down by half a page |
-| <kbd>Control</kbd>+<kbd>Home</kbd> | Scroll history to top |
-| <kbd>Control</kbd>+<kbd>End</kbd> | Scroll history to bottom |
->>>>>>> 3aade50c
 
 ## Installing from source
 
